{
    "contacts": [
       {
            "contact": 0,
            "source": 1,
            "dest": 10,
            "finalDestination": 2,
	    "startTime": 10,
<<<<<<< HEAD
            "endTime": 1000,
            "rate": 1000
=======
            "endTime": 20,
        "rate": 1000,
        "owlt":  1
>>>>>>> 97975fab
        },
	{
            "contact": 1,
            "source": 10,
            "dest": 2,
	    "finalDestination": 2,
<<<<<<< HEAD
            "startTime": 10,
            "endTime": 1000,
            "rate": 1000
        },
	{
            "contact": 3,
            "source": 1,
            "dest": 2,
            "finalDestination": 2,
            "startTime": 10,
            "endTime": 1000,
            "rate": 1000
=======
            "startTime": 25,
            "endTime": 38,
    "rate": 1000,
    "owlt":  1
>>>>>>> 97975fab
        }
    ]
}
<|MERGE_RESOLUTION|>--- conflicted
+++ resolved
@@ -5,40 +5,20 @@
             "source": 1,
             "dest": 10,
             "finalDestination": 2,
-	    "startTime": 10,
-<<<<<<< HEAD
-            "endTime": 1000,
-            "rate": 1000
-=======
+            "startTime": 10,
             "endTime": 20,
-        "rate": 1000,
-        "owlt":  1
->>>>>>> 97975fab
+            "rate": 1000,
+            "owlt":  1
         },
-	{
+        {
             "contact": 1,
             "source": 10,
             "dest": 2,
-	    "finalDestination": 2,
-<<<<<<< HEAD
-            "startTime": 10,
-            "endTime": 1000,
-            "rate": 1000
-        },
-	{
-            "contact": 3,
-            "source": 1,
-            "dest": 2,
             "finalDestination": 2,
-            "startTime": 10,
-            "endTime": 1000,
-            "rate": 1000
-=======
             "startTime": 25,
             "endTime": 38,
-    "rate": 1000,
-    "owlt":  1
->>>>>>> 97975fab
+            "rate": 1000,
+            "owlt":  1
         }
     ]
-}
+}