--- conflicted
+++ resolved
@@ -9,11 +9,8 @@
         src/store.cpp
 )
 
-<<<<<<< HEAD
-target_link_libraries(hdtn-storage hdtn_reg bpcodec hdtn_util storage_lib ${libzmq_LIB} ${pthread_LIB} ${Boost_LIBRARIES} log_lib)
-=======
-target_link_libraries(hdtn-storage hdtn_reg bpcodec hdtn_util log_lib ${STORAGE_LIBRARY_NAME} ${libzmq_LIB} ${pthread_LIB} ${Boost_LIBRARIES} log_lib)
->>>>>>> d7aec614
+target_link_libraries(hdtn-storage hdtn_reg bpcodec hdtn_util storage_lib log_lib ${libzmq_LIB} ${pthread_LIB} ${Boost_LIBRARIES} log_lib)
+
 
 target_include_directories(hdtn-storage PUBLIC
 	include
@@ -58,11 +55,7 @@
         src/ZmqStorageInterface.cpp
 )
 
-<<<<<<< HEAD
-target_link_libraries(storage_lib hdtn_util hdtn_reg config_lib bpcodec ${Boost_LIBRARIES} ${pthread_LIB} ${libzmq_LIB})
-=======
-target_link_libraries(storage_lib hdtn_util hdtn_reg bpcodec log_lib ${Boost_LIBRARIES} ${pthread_LIB} ${libzmq_LIB})
->>>>>>> d7aec614
+target_link_libraries(storage_lib hdtn_util hdtn_reg config_lib bpcodec log_lib ${Boost_LIBRARIES} ${pthread_LIB} ${libzmq_LIB})
 target_include_directories(storage_lib PUBLIC
         include
         ../../common/include
