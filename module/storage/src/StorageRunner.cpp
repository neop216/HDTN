--- conflicted
+++ resolved
@@ -94,13 +94,8 @@
         //config.storePath = storePath;
         m_storagePtr = boost::make_unique<hdtn::storage>();
         std::cout << "[store] Initializing storage manager ..." << std::endl;
-<<<<<<< HEAD
-
+        hdtn::Logger::getInstance()->logNotification("storage", "[store] Initializing storage manager ...");
         if (!m_storagePtr->Init(*hdtnConfig)) {
-=======
-        hdtn::Logger::getInstance()->logNotification("storage", "[store] Initializing storage manager ...");
-        if (!m_storagePtr->init(config)) {
->>>>>>> d7aec614
             return false;
         }
 
