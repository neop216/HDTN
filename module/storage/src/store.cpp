--- conflicted
+++ resolved
@@ -1,106 +1,76 @@
 #include "store.hpp"
-
-#include <errno.h>
-#include <sys/stat.h>
-#include <sys/types.h>
-#include <unistd.h>
-
+#include <boost/make_shared.hpp>
 #include <iostream>
-
 #include "cache.hpp"
 #include "message.hpp"
 
 #define HDTN_STORAGE_TYPE "storage"
 #define HDTN_STORAGE_RECV_MODE "push"
 
-<<<<<<< HEAD
-bool hdtn::Storage::Init(StorageConfig config) {
-=======
 bool hdtn::storage::init(storageConfig config) {
->>>>>>> 8558828d
     if (config.local.find(":") == std::string::npos) {
-        throw error_t();
+        return false;// throw error_t();
     }
     std::string path = config.local.substr(config.local.find(":") + 1);
     if (path.find(":") == std::string::npos) {
-        throw error_t();
+        return false;// throw error_t();
     }
     int port = atoi(path.substr(path.find(":") + 1).c_str());
     if (port < 1024) {
-        throw error_t();
-    }
-    std::string telemPath = config.telem.substr(config.telem.find(":") + 1);
-    if (telemPath.find(":") == std::string::npos) {
-        throw error_t();
-    }
-    int telem_port = atoi(telemPath.substr(telemPath.find(":") + 1).c_str());
+        return false;//throw error_t();
+    }
+    std::string telem_path = config.telem.substr(config.telem.find(":") + 1);
+    if (telem_path.find(":") == std::string::npos) {
+        return false;//throw error_t();
+    }
+    int telem_port = atoi(telem_path.substr(telem_path.find(":") + 1).c_str());
 
     std::cout << "[storage] Executing registration ..." << std::endl;
-<<<<<<< HEAD
-    m_storeReg.Init(config.regsvr, "storage", port, "push");
-    m_telemReg.Init(config.regsvr, "c2/telem", telem_port, "rep");
-    m_storeReg.Reg();
-    m_telemReg.Reg();
+    hdtn::HdtnRegsvr storeReg;
+    hdtn::HdtnRegsvr telemReg;
+    storeReg.Init(config.regsvr, "storage", port, "push");
+    telemReg.Init(config.regsvr, "c2/telem", telem_port, "rep");
+    storeReg.Reg();
+    telemReg.Reg();
     std::cout << "[storage] Registration completed." << std::endl;
 
-    m_ctx = new zmq::context_t;
-
-    m_telemetrySock = new zmq::socket_t(*m_ctx, zmq::socket_type::rep);
-    m_telemetrySock->bind(config.telem);
-
-    m_egressSock = new zmq::socket_t(*m_ctx, zmq::socket_type::push);
-    m_egressSock->bind(config.local);
-
-    hdtn::HdtnEntries_ptr entries = m_storeReg.Query("ingress");
+
+    m_zmqContextPtr = boost::make_shared<zmq::context_t>();
+    //telemetry not implemnted yet
+    m_telemetrySockPtr = boost::make_shared<zmq::socket_t>(*m_zmqContextPtr, zmq::socket_type::rep);
+    m_telemetrySockPtr->bind(config.telem);
+
+    hdtn::HdtnEntries_ptr entries = storeReg.Query("ingress");
     while (!entries) {
-        sleep(1);
+        boost::this_thread::sleep(boost::posix_time::seconds(1));
         std::cout << "[storage] Waiting for available ingress system ..." << std::endl;
-        entries = m_storeReg.Query("ingress");
-=======
-    storeReg.init(config.regsvr, "storage", port, "push");
-    telemReg.init(config.regsvr, "c2/telem", telem_port, "rep");
-    storeReg.reg();
-    telemReg.reg();
-    std::cout << "[storage] Registration completed." << std::endl;
-
-    zmqContext = new zmq::context_t;
-    //telemetry not implemnted yet
-    telemetrySock = new zmq::socket_t(*zmqContext, zmq::socket_type::rep);
-    telemetrySock->bind(config.telem);
-
-    hdtn_entries entries = storeReg.query("ingress");
-    while (entries.size() == 0) {
-        sleep(1);
-        std::cout << "[storage] Waiting for available ingress system ..." << std::endl;
-        entries = storeReg.query("ingress");
->>>>>>> 8558828d
+        entries = storeReg.Query("ingress");
     }
     const hdtn::HdtnEntryList_t & entryList = entries->m_hdtnEntryList;
 
-    std::string remote =
-        entryList.front().protocol + "://" + entryList.front().address + ":" + std::to_string(entryList.front().port);
+
+    std::string remote = entryList.front().protocol + "://" + entryList.front().address + ":" + std::to_string(entryList.front().port);
     std::cout << "[storage] Found available ingress: " << remote << " - connecting ..." << std::endl;
-    int res = static_cast<int>(Ingress(remote));
-    if (!res) {
-        return res;
-    }
-
+
+    m_ingressSockPtr = boost::make_shared<zmq::socket_t>(*m_zmqContextPtr, zmq::socket_type::pull);
+    try {
+        m_ingressSockPtr->connect(remote);
+    }
+    catch (const zmq::error_t & ex) {
+        std::cerr << "error: cannot connect ingress socket: " << ex.what() << std::endl;
+        return false;
+    }
+
+#ifndef USE_BRIAN_STORAGE
     std::cout << "[storage] Preparing flow cache ... " << std::endl;
-<<<<<<< HEAD
-    struct stat cacheInfo;
-    res = stat(config.storePath.c_str(), &cacheInfo);
-=======
     struct stat cache_info;
     res = stat(config.storePath.c_str(), &cache_info);
->>>>>>> 8558828d
     if (res) {
         switch (errno) {
             case ENOENT:
                 break;
             case ENOTDIR:
-                std::cerr << "Failed to open cache - at least one element in specified "
-                             "path is not a directory."
-                          << std::endl;
+                std::cerr << "Failed to open cache - at least one element in specified path is not a directory." << std::endl;
                 return false;
             default:
                 perror("Failed to open cache - ");
@@ -110,43 +80,31 @@
         if (errno == ENOENT) {
             std::cout << "[storage] Attempting to create cache: " << config.storePath << std::endl;
             mkdir(config.storePath.c_str(), S_IRWXU);
-<<<<<<< HEAD
-            res = stat(config.storePath.c_str(), &cacheInfo);
-=======
             res = stat(config.storePath.c_str(), &cache_info);
->>>>>>> 8558828d
             if (res) {
                 perror("Failed to create file cache - ");
                 return false;
             }
         }
     }
-    releaseSock = new zmq::socket_t(*zmqContext, zmq::socket_type::sub);
-    bool success = true;
+#endif //not using USE_BRIAN_STORAGE
+    m_releaseSockPtr = boost::make_shared<zmq::socket_t>(*m_zmqContextPtr, zmq::socket_type::sub);
     try {
-        releaseSock->connect(config.releaseWorker);
-        releaseSock->setsockopt(ZMQ_SUBSCRIBE, "", 0);
-    } catch (error_t ex) {
-        success = false;
-    }
+        m_releaseSockPtr->connect(config.releaseWorker);
+        m_releaseSockPtr->setsockopt(ZMQ_SUBSCRIBE, "", 0);
+    } catch (const zmq::error_t & ex) {
+        std::cerr << "error: cannot connect release socket: " << ex.what() << std::endl;
+        return false;
+    }
+
     std::cout << "[storage] Spinning up worker thread ..." << std::endl;
-<<<<<<< HEAD
-    m_workerSock = new zmq::socket_t(*m_ctx, zmq::socket_type::pair);
-    m_workerSock->bind(config.worker);
-    m_worker.Init(m_ctx, config);
-    m_worker.Launch();
-    zmq::message_t tmsg;
-    m_workerSock->recv(&tmsg);
-    CommonHdr *notify = (CommonHdr *)tmsg.data();
-=======
-    workerSock = new zmq::socket_t(*zmqContext, zmq::socket_type::pair);
-    workerSock->bind(config.worker);
-    worker.init(zmqContext, config);
+    m_workerSockPtr = boost::make_shared<zmq::socket_t>(*m_zmqContextPtr, zmq::socket_type::pair);
+    m_workerSockPtr->bind(config.worker);
+    worker.init(m_zmqContextPtr.get(), config);
     worker.launch();
     zmq::message_t tmsg;
-    workerSock->recv(&tmsg);
-    common_hdr *notify = (common_hdr *)tmsg.data();
->>>>>>> 8558828d
+    m_workerSockPtr->recv(&tmsg);
+    CommonHdr *notify = (CommonHdr *)tmsg.data();
     if (notify->type != HDTN_MSGTYPE_IOK) {
         std::cout << "[storage] Worker startup failed - aborting ..." << std::endl;
         return false;
@@ -157,76 +115,43 @@
     return true;
 }
 
-<<<<<<< HEAD
-bool hdtn::Storage::Ingress(std::string remote) {
-    m_ingressSock = new zmq::socket_t(*m_ctx, zmq::socket_type::pull);
-    bool success = true;
-    try {
-        m_ingressSock->connect(remote);
-=======
-bool hdtn::storage::ingress(std::string remote) {
-    ingressSock = new zmq::socket_t(*zmqContext, zmq::socket_type::pull);
-    bool success = true;
-    try {
-        ingressSock->connect(remote);
->>>>>>> 8558828d
-    } catch (error_t ex) {
-        success = false;
-    }
-
-    return success;
-}
-
-<<<<<<< HEAD
-void hdtn::Storage::Update() {
-    zmq::pollitem_t items[] = {{m_ingressSock->handle(), 0, ZMQ_POLLIN, 0},
-                               {m_telemetrySock->handle(), 0, ZMQ_POLLIN, 0}};
-=======
+
 void hdtn::storage::update() {
     zmq::pollitem_t items[] = {
-        {ingressSock->handle(),
+        {m_ingressSockPtr->handle(),
          0,
          ZMQ_POLLIN,
          0},
-        {releaseSock->handle(),
+        {m_releaseSockPtr->handle(),
          0,
          ZMQ_POLLIN,
          0},
-        {telemetrySock->handle(),
+        {m_telemetrySockPtr->handle(),
          0,
          ZMQ_POLLIN,
          0},
     };
->>>>>>> 8558828d
-    zmq::poll(&items[0], 2, 0);
-    if (items[0].revents & ZMQ_POLLIN) {
-        Dispatch();
-    }
-    if (items[1].revents & ZMQ_POLLIN) {
-<<<<<<< HEAD
-        C2telem();
-=======
-        scheduleRelease();
-    }
-    if (items[2].revents & ZMQ_POLLIN) {
-        c2telem();  //not implemented yet
->>>>>>> 8558828d
-    }
-}
-
-void hdtn::Storage::C2telem() {
+    if (zmq::poll(&items[0], 3, 250) > 0) {
+        if (items[0].revents & ZMQ_POLLIN) {
+            dispatch();
+        }
+        if (items[1].revents & ZMQ_POLLIN) {
+            scheduleRelease();
+        }
+        if (items[2].revents & ZMQ_POLLIN) {
+            c2telem();  //not implemented yet
+        }
+    }
+}
+
+void hdtn::storage::c2telem() {
     zmq::message_t message;
-<<<<<<< HEAD
-    m_telemetrySock->recv(&message);
-    if (message.size() < sizeof(hdtn::CommonHdr)) {
-=======
-    telemetrySock->recv(&message);
-    if (message.size() < sizeof(hdtn::common_hdr)) {
->>>>>>> 8558828d
+    m_telemetrySockPtr->recv(&message);
+    if (message.size() < sizeof(CommonHdr)) {
         std::cerr << "[c2telem] message too short: " << message.size() << std::endl;
         return;
     }
-    hdtn::CommonHdr *common = (hdtn::CommonHdr *)message.data();
+    CommonHdr *common = (CommonHdr *)message.data();
     switch (common->type) {
         case HDTN_MSGTYPE_CSCHED_REQ:
             break;
@@ -234,30 +159,21 @@
             break;
     }
 }
-<<<<<<< HEAD
-
-void hdtn::Storage::Dispatch() {
-    zmq::message_t hdr;
-    zmq::message_t message;
-    m_ingressSock->recv(&hdr);
-    m_stats.inBytes += hdr.size();
-    ++m_stats.inMsg;
-=======
 void hdtn::storage::scheduleRelease() {
     //  storageStats.in_bytes += hdr.size();
     //++storageStats.in_msg;
     zmq::message_t message;
-    releaseSock->recv(&message);
-    if (message.size() < sizeof(hdtn::common_hdr)) {
+    m_releaseSockPtr->recv(&message);
+    if (message.size() < sizeof(CommonHdr)) {
         std::cerr << "[dispatch] message too short: " << message.size() << std::endl;
         return;
     }
     std::cout << "message received\n";
-    hdtn::common_hdr *common = (hdtn::common_hdr *)message.data();
+    CommonHdr *common = (CommonHdr *)message.data();
     switch (common->type) {
         case HDTN_MSGTYPE_IRELSTART:
             std::cout << "release data\n";
-            workerSock->send(message.data(), message.size(), 0);
+            m_workerSockPtr->send(message.data(), message.size(), 0);
             storageStats.worker = worker.stats();
             break;
         case HDTN_MSGTYPE_IRELSTOP:
@@ -268,38 +184,25 @@
 void hdtn::storage::dispatch() {
     zmq::message_t hdr;
     zmq::message_t message;
-    ingressSock->recv(&hdr);
-    storageStats.in_bytes += hdr.size();
-    ++storageStats.in_msg;
->>>>>>> 8558828d
-
-    if (hdr.size() < sizeof(hdtn::CommonHdr)) {
+    m_ingressSockPtr->recv(&hdr);
+    storageStats.inBytes += hdr.size();
+    ++storageStats.inMsg;
+
+    if (hdr.size() < sizeof(CommonHdr)) {
         std::cerr << "[dispatch] message too short: " << hdr.size() << std::endl;
         return;
     }
-    hdtn::CommonHdr *common = (hdtn::CommonHdr *)hdr.data();
-    hdtn::BlockHdr *block = (hdtn::BlockHdr *)common;
+    CommonHdr *common = (CommonHdr *)hdr.data();
+    BlockHdr *block = (BlockHdr *)common;
     switch (common->type) {
         case HDTN_MSGTYPE_STORE:
-<<<<<<< HEAD
-            m_ingressSock->recv(&message);
-            m_workerSock->send(hdr.data(), hdr.size(), ZMQ_MORE);
-            m_stats.inBytes += message.size();
-            m_workerSock->send(message.data(), message.size(), 0);
-            break;
-    }
-}
-
-void hdtn::Storage::Release(uint32_t flow, uint64_t rate, uint64_t duration) {}
-=======
-            ingressSock->recv(&message);
+            m_ingressSockPtr->recv(&message);
             /*if(message.size() < 7000){
                 std::cout<<"ingress sent less than 7000, type "<< common->type << "size " <<  message.size()<<"\n";
             }*/
-            workerSock->send(hdr.data(), hdr.size(), ZMQ_MORE);
-            storageStats.in_bytes += message.size();
-            workerSock->send(message.data(), message.size(), 0);
-            break;
-    }
-}
->>>>>>> 8558828d
+            m_workerSockPtr->send(hdr.data(), hdr.size(), ZMQ_MORE);
+            storageStats.inBytes += message.size();
+            m_workerSockPtr->send(message.data(), message.size(), 0);
+            break;
+    }
+}