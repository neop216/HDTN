--- conflicted
+++ resolved
@@ -47,12 +47,7 @@
         "m_eventsTooManyInStorageQueue: " + std::to_string(m_eventsTooManyInStorageQueue));
 }
 
-<<<<<<< HEAD
-int Ingress::Init(const HdtnConfig & hdtnConfig) {
-=======
-int Ingress::Init(const HdtnConfig & hdtnConfig, bool alwaysSendToStorage, zmq::context_t * hdtnOneProcessZmqInprocContextPtr) {
->>>>>>> 2db0ddb1
-    
+int Ingress::Init(const HdtnConfig & hdtnConfig, zmq::context_t * hdtnOneProcessZmqInprocContextPtr) {
 
     if (!m_running) {
         m_running = true;
