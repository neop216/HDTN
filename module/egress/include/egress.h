#ifndef _HDTN_EGRESS_H
#define _HDTN_EGRESS_H

#include <netinet/in.h>
#include <sys/socket.h>
#include <unistd.h>

#include <iostream>
#include <string>

#include "message.hpp"
#include "zmq.hpp"
#include "paths.hpp"

#define HEGR_NAME_SZ (32)
#define HEGR_ENTRY_COUNT (1 << 20)
#define HEGR_ENTRY_SZ (256)

#define HEGR_FLAG_ACTIVE (0x0001)
#define HEGR_FLAG_UP (0x0002)
#define HEGR_HARD_IFG (0x0004)

#define HEGR_FLAG_UDP (0x0010)
#define HEGR_FLAG_STCPv1 (0x0020)
#define HEGR_FLAG_LTP (0x0040)

namespace hdtn {

class hegr_entry {
   public:
    // JCF, seems to be missing virtual destructor, added below
    virtual ~hegr_entry();

    hegr_entry();

    /**
    Initializes the egress port
    */
    virtual void init(sockaddr_in *inaddr, uint64_t flags);

    /**
    Sets the active label for this instance 
    */
    virtual void label(uint64_t label);

    /**
    Sets the active name for this instance. char* n can be of length HEGR_NAME_SZ - 1.
    */
    virtual void name(char *n);

    /**
    Sets a target data rate for an egress port - most often used in conjunction with HARD_IFG

    This is really only useful when one wants the egress to perform its own rate control - elements
    internal to the cluster perform their own rate limiting through an object specific to that.
    */
    virtual void rate(uint64_t rate);

    /**
    Pure virtual method - handles forwarding a batch of messages to a specific receiver

    @param msg list of buffers to send
    @param sz list of the size of each buffer
    @param count number of buffers to send
    @return number of messages forwarded
    */
    virtual int forward(char **msg, int *sz, int count);

    /**
    Runs housekeeping tasks for a specified egress port
    */
    virtual void update(uint64_t delta);

    /**
    Administratively enables this link

    @return zero on success, or nonzero on failure
    */
    virtual int enable();

    /**
    Administratively disables this link

    @return zero on success, or nonzero on failure
    */
    virtual int disable();

    /**
    Checks to see if the port is currently available for use

    @return true if the port is available (ACTIVE & UP), and false otherwise 
    */
    virtual bool available();

    void shutdown();

<<<<<<< HEAD
    // It looks like master was broken here -- JCF
//   protected:
//    a
//        uint64_t _label;
//    uint64_t _flags;
//    sockaddr_in _ipv4;
//};

protected:
    uint64_t         _label;
    uint64_t         _flags;
    uint64_t         _rate;
    sockaddr_in      _ipv4;
    sockaddr_in6     _ipv6;
    hegr_entry*      _next;
    char             _name[HEGR_NAME_SZ];
=======
   protected:
    uint64_t _label;
    uint64_t _flags;
    sockaddr_in _ipv4;
>>>>>>> 9a537c67
};


class hegr_stcp_entry : public hegr_entry {
   public:
    hegr_stcp_entry();

    /**
    Initializes a new TCP forwarding entry
    */
    void init(sockaddr_in *inaddr, uint64_t flags);

    /**
    Specifies an upper data rate for this link.

    At the moment, HARD_IFG is not supported for TCP applications.

    @param rate Rate at which traffic may flow through this link
    */
    void rate(uint64_t rate);

    /**
    Forwards a collection of UDP packets through this path and to a receiver

    @param msg List of messages to forward
    @param sz Size of each individual message
    #param count Total number of messages
    @return number of bytes forwarded on success, or an error code on failure
    */
    int forward(char **msg, int *sz, int count);

    /**
    Handles housekeeping associated with this link

    @param delta time elapsed since last update()
    */
    void update(uint64_t delta);

    /**
    Calls connect() in a non-blocking fashion.

    Note that success here *does not* indicate that a connection was 
    successfully completed - only that the egress agent began the
    connection process.

    @return zero on success, and nonzero on failure
    */
    int enable();

    /**
    Closes any active connection.  Traffic will not flow through this
    egress port until a new connection has been established (e.g. through
    "enable")

    @return zero on success, and nonzero on failure
    */
    int disable();

    void shutdown();

   private:
    int _fd;
};

class hegr_udp_entry : public hegr_entry {
   public:
    hegr_udp_entry();

    /**
    Initializes a new UDP forwarding entry
    */
    void init(sockaddr_in *inaddr, uint64_t flags);

    /**
    Specifies an upper data rate for this link.  
    
    If HARD_IFG is set, setting a target data rate will disable the use of sendmmsg() and 
    related methods.  This will often yield reduced performance.

    @param rate Rate at which traffic may flow through this link
    */
    void rate(uint64_t rate);

    /**
    Forwards a collection of UDP packets through this path and to a receiver

    @param msg List of messages to forward
    @param sz Size of each individual message
    #param count Total number of messages
    @return number of bytes forwarded on success, or an error code on failure
    */
    int forward(char **msg, int *sz, int count);

    /**
    Essentially a no-op for this entry type
    */
    void update(uint64_t delta);

    /**
    Essentially a no-op for this entry type

    @return zero on success, and nonzero on failure
    */
    int enable();

    /**
    Essentially a no-op for this entry type

    @return zero on success, and nonzero on failure
    */
    int disable();

    void shutdown();

   private:
    int _fd;
};

class hegr_manager {
   public:
    ~hegr_manager();

    /**
     
    */
    void init();

    /**
     
    */
    int forward(int fec, char *msg, int sz);

    /**
     
    */
    int add(int fec, uint64_t flags, const char *dst, int port);

    /**
     
    */
    int remove(int fec);

    /**
     
    */
    void up(int fec);

    /**
     
    */
    void down(int fec);

    bool test_storage = false;
    const char *cutThroughAddress=HDTN_CUT_THROUGH_PATH;
    const char *ReleaseAddress=HDTN_RELEASE_PATH;
    zmq::context_t *zmqCutThroughCtx;
    zmq::socket_t *zmqCutThroughSock;
    zmq::context_t *zmqReleaseCtx;
    zmq::socket_t *zmqReleaseSock;

   private:
    hegr_entry *_entry(int offset);
    void *_entries;
};

}  // namespace hdtn

#endif<|MERGE_RESOLUTION|>--- conflicted
+++ resolved
@@ -94,31 +94,11 @@
 
     void shutdown();
 
-<<<<<<< HEAD
-    // It looks like master was broken here -- JCF
-//   protected:
-//    a
-//        uint64_t _label;
-//    uint64_t _flags;
-//    sockaddr_in _ipv4;
-//};
-
-protected:
-    uint64_t         _label;
-    uint64_t         _flags;
-    uint64_t         _rate;
-    sockaddr_in      _ipv4;
-    sockaddr_in6     _ipv6;
-    hegr_entry*      _next;
-    char             _name[HEGR_NAME_SZ];
-=======
    protected:
     uint64_t _label;
     uint64_t _flags;
     sockaddr_in _ipv4;
->>>>>>> 9a537c67
-};
-
+};
 
 class hegr_stcp_entry : public hegr_entry {
    public:
