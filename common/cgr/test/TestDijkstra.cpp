#include <boost/test/unit_test.hpp>
#include "libcgr.h"
#include "Environment.h"
#include <boost/algorithm/string.hpp>
#include <iostream>

#include <chrono>

using namespace std;
using namespace std::chrono;

BOOST_AUTO_TEST_CASE(DijkstraRoutingTestCase)
{
	// Route from node 1 to node 4 using the "RoutingTest" contact plan
	std::cout << "Reading contact plan..." << std::endl;
	const boost::filesystem::path contactRootDir = Environment::GetPathHdtnSourceRoot() / "module" / "scheduler" / "src";
	const std::string contactFile = (contactRootDir / "contactPlan_RoutingTest.json").string();

	std::vector<cgr::Contact> contactPlan = cgr::cp_load(contactFile);
	size_t numContacts = contactPlan.size();
	std::cout << "Contact plan with " << numContacts << " contacts read" << std::endl;
	BOOST_CHECK(numContacts == 8);

	cgr::Contact rootContact = cgr::Contact(1, 1, 0, cgr::MAX_SIZE, 100, 1.0, 0);
	rootContact.arrival_time = 0;


	
	std::cout << "Finding best path using dijkstra's..." << std::endl;
<<<<<<< HEAD
	std::shared_ptr<cgr::Route> bestRoute = cgr::dijkstra(&rootContact, 4, contactPlan);
=======
	auto start = std::chrono::high_resolution_clock::now();
	cgr::Route bestRoute = cgr::dijkstra(&rootContact, 4, contactPlan);
	auto end = std::chrono::high_resolution_clock::now();
	auto duration = duration_cast<microseconds>(end - start);
	cout << "Time taken by function: "
		<< duration.count() << " microseconds" << endl;

>>>>>>> 80dede4b

	BOOST_REQUIRE(bestRoute);
	cgr::nodeId_t nextHop = bestRoute->next_node;
	BOOST_CHECK(nextHop == 2);

	std::cout << "Route found (next hop is " << nextHop << "):" << std::endl << *bestRoute << std::endl;

	int expectedHops = 2;
	std::vector<cgr::Contact> expectedContacts({ contactPlan[1], contactPlan[2]});
	std::vector<cgr::Contact> hops = bestRoute->get_hops();
	BOOST_CHECK(hops.size() == expectedHops);
	for (int i = 0; i < expectedHops; ++i) {
		BOOST_CHECK(hops[i] == expectedContacts[i]);
	};
}

BOOST_AUTO_TEST_CASE(DijkstraRoutingNoPathTestCase)
{
	// Route from node 4 to node 1 using the "RoutingTest" contact plan.
	// Dijkstra's should return a NULL route (i.e. shared nullptr) since no path from
	// 4 to 1 exists in the contact plan.
	std::cout << "Reading contact plan..." << std::endl;
	const boost::filesystem::path contactRootDir = Environment::GetPathHdtnSourceRoot() / "module" / "scheduler" / "src";
	const std::string contactFile = (contactRootDir / "contactPlan_RoutingTest.json").string();

	std::vector<cgr::Contact> contactPlan = cgr::cp_load(contactFile);

	cgr::Contact rootContact = cgr::Contact(4, 4, 0, cgr::MAX_SIZE, 100, 1.0, 0);
	rootContact.arrival_time = 0;

	std::cout << "Finding best path using dijkstra's..." << std::endl;
	std::shared_ptr<cgr::Route> bestRoute = cgr::dijkstra(&rootContact, 1, contactPlan);

	BOOST_CHECK(bestRoute == nullptr);

	std::cout << "No path found for 4->1. Dijkstra's returned nullptr." << std::endl;
}

BOOST_AUTO_TEST_CASE(DijkstraPyCGRTutorialTestCase)
{
	// Route from node 1 to node 5 using the contact plan from the pyCGR tutorial
	std::cout << "Reading contact plan..." << std::endl;
	const boost::filesystem::path contactRootDir = Environment::GetPathHdtnSourceRoot() / "module" / "scheduler" / "src";
	const std::string contactFile = (contactRootDir / "cgrTutorial.json").string();

	std::vector<cgr::Contact> contactPlan = cgr::cp_load(contactFile);
	size_t numContacts = contactPlan.size();
	std::cout << "Contact plan with " << numContacts << " contacts read" << std::endl;
	BOOST_CHECK(numContacts == 16);

	cgr::Contact rootContact = cgr::Contact(1, 1, 0, cgr::MAX_SIZE, 100, 1.0, 0);
	rootContact.arrival_time = 0;

	std::cout << "Finding best path using dijkstra's..." << std::endl;
<<<<<<< HEAD
	std::shared_ptr<cgr::Route> bestRoute = cgr::dijkstra(&rootContact, 5, contactPlan);
	
	BOOST_REQUIRE(bestRoute);
	cgr::nodeId_t nextHop = bestRoute->next_node;
=======
	auto start = std::chrono::high_resolution_clock::now();
	cgr::Route bestRoute = cgr::dijkstra(&rootContact, 5, contactPlan);
	auto end = std::chrono::high_resolution_clock::now();
	auto duration = duration_cast<microseconds>(end - start);
	cout << "Time taken by function: "
		<< duration.count() << " microseconds" << endl;




	//BOOST_REQUIRE(&bestRoute);
	cgr::nodeId_t nextHop = bestRoute.next_node;
>>>>>>> 80dede4b
	BOOST_CHECK(nextHop == 3);

	std::cout << "Route found (next hop is " << nextHop << "):" << std::endl << *bestRoute << std::endl;

	int expectedHops = 3;
	std::vector<cgr::Contact> expectedContacts({ contactPlan[4], contactPlan[6], contactPlan[10]});
	std::vector<cgr::Contact> hops = bestRoute->get_hops();
	BOOST_CHECK(hops.size() == expectedHops);
	for (int i = 0; i < expectedHops; ++i) {
		BOOST_CHECK(hops[i] == expectedContacts[i]);
	};
}

// Multigraph Routing Tests
// Runs	cmr_dijkstra instead of dijkstra


BOOST_AUTO_TEST_CASE(CMR_DijkstraRoutingTestCase)
{
	// Route from node 1 to node 4 using the "RoutingTest" contact plan
	std::cout << "Reading contact plan..." << std::endl;
	const boost::filesystem::path contactRootDir = Environment::GetPathHdtnSourceRoot() / "module" / "scheduler" / "src";
	const std::string contactFile = (contactRootDir / "contactPlan_RoutingTest.json").string();

	std::vector<cgr::Contact> contactPlan = cgr::cp_load(contactFile);
	size_t numContacts = contactPlan.size();
	std::cout << "Contact plan with " << numContacts << " contacts read" << std::endl;
	BOOST_CHECK(numContacts == 8);

	cgr::Contact rootContact = cgr::Contact(1, 1, 0, cgr::MAX_SIZE, 100, 1.0, 0);
	rootContact.arrival_time = 0;

	std::cout << "Finding best path using dijkstra's..." << std::endl;
	auto start = std::chrono::high_resolution_clock::now();
	cgr::Route bestRoute = cgr::cmr_dijkstra(&rootContact, 4, contactPlan);
	auto end = std::chrono::high_resolution_clock::now();
	auto duration = duration_cast<microseconds>(end - start);
	cout << "Time taken by function: "
		<< duration.count() << " microseconds" << endl;

	cgr::nodeId_t nextHop = bestRoute.next_node;
	BOOST_CHECK(nextHop == 2);

	std::cout << "Route found (next hop is " << nextHop << "):" << std::endl << bestRoute << std::endl;

	int expectedHops = 2;
	std::vector<cgr::Contact> expectedContacts({ contactPlan[1], contactPlan[2] });
	std::vector<cgr::Contact> hops = bestRoute.get_hops();
	BOOST_CHECK(hops.size() == expectedHops);
	for (int i = 0; i < expectedHops; ++i) {
		std::cout << "Expected contact " << i << ": " << expectedContacts[i] << std::endl;
		std::cout << "Actual contact " << i << ": " << hops[i] << std::endl;
		BOOST_CHECK(hops[i] == expectedContacts[i]);
	};
}

BOOST_AUTO_TEST_CASE(CMR_DijkstraPyCGRTutorialTestCase)
{
	// Route from node 1 to node 5 using the contact plan from the pyCGR tutorial
	std::cout << "Reading contact plan..." << std::endl;
	const boost::filesystem::path contactRootDir = Environment::GetPathHdtnSourceRoot() / "module" / "scheduler" / "src";
	const std::string contactFile = (contactRootDir / "cgrTutorial.json").string();

	std::vector<cgr::Contact> contactPlan = cgr::cp_load(contactFile);
	size_t numContacts = contactPlan.size();
	std::cout << "Contact plan with " << numContacts << " contacts read" << std::endl;
	BOOST_CHECK(numContacts == 16);

	cgr::Contact rootContact = cgr::Contact(1, 1, 0, cgr::MAX_SIZE, 100, 1.0, 0);
	rootContact.arrival_time = 0;

	std::cout << "Finding best path using dijkstra's..." << std::endl;
	auto start = std::chrono::high_resolution_clock::now();
	cgr::Route bestRoute = cgr::cmr_dijkstra(&rootContact, 5, contactPlan);
	auto end = std::chrono::high_resolution_clock::now();
	auto duration = duration_cast<microseconds>(end - start);
	cout << "Time taken by function: "
		<< duration.count() << " microseconds" << endl;

	cgr::nodeId_t nextHop = bestRoute.next_node;
	BOOST_CHECK(nextHop == 3);

	std::cout << "Route found (next hop is " << nextHop << "):" << std::endl << bestRoute << std::endl;

	int expectedHops = 3;
	std::vector<cgr::Contact> expectedContacts({ contactPlan[4], contactPlan[6], contactPlan[10] });
	std::vector<cgr::Contact> hops = bestRoute.get_hops();
	BOOST_CHECK(hops.size() == expectedHops);
	for (int i = 0; i < expectedHops; ++i) {
		BOOST_CHECK(hops[i] == expectedContacts[i]);
	};
}

// Ad hoc timing tests

BOOST_AUTO_TEST_CASE(TimingTest_RoutingTest)
{
	const boost::filesystem::path contactRootDir = Environment::GetPathHdtnSourceRoot() / "module" / "scheduler" / "src";
	const std::string contactFile = (contactRootDir / "contactPlan_RoutingTest.json").string();
	std::vector<cgr::Contact> contactPlan = cgr::cp_load(contactFile);
	cgr::Contact rootContact = cgr::Contact(1, 1, 0, cgr::MAX_SIZE, 100, 1.0, 0);
	rootContact.arrival_time = 0;

	long cmr_times = 0;
	for (int i = 0; i < 100; ++i) {
		auto cmr_start = std::chrono::high_resolution_clock::now();
		cgr::Route cmr_bestRoute = cgr::cmr_dijkstra(&rootContact, 4, contactPlan);
		auto cmr_end = std::chrono::high_resolution_clock::now();
		auto cmr_duration = duration_cast<microseconds>(cmr_end - cmr_start);

		cmr_times = cmr_times + cmr_duration.count();
	}

	long times = 0;
	for (int i = 0; i < 100; ++i) {
		auto start = std::chrono::high_resolution_clock::now();
		cgr::Route bestRoute = cgr::cmr_dijkstra(&rootContact, 4, contactPlan);
		auto end = std::chrono::high_resolution_clock::now();
		auto duration = duration_cast<microseconds>(end - start);

		times = times + duration.count();
	}

	std::cout << "Dijkstra avg: " << times / 100 << std::endl;
	std::cout << "CMR_Dijkstra avg: " << cmr_times / 100 << std::endl;

}


BOOST_AUTO_TEST_CASE(TimingTest_Starlink)
{
	const boost::filesystem::path contactRootDir = Environment::GetPathHdtnSourceRoot() / "module" / "scheduler" / "src";
	const std::string contactFile = (contactRootDir / "starlink.json").string();
	std::vector<cgr::Contact> contactPlan = cgr::cp_load(contactFile);

	cgr::Contact rootContact = cgr::Contact(3870, 3870, 0, cgr::MAX_SIZE, 100, 1.0, 0);
	rootContact.arrival_time = 0;

	auto cmr_start = std::chrono::high_resolution_clock::now();
	cgr::Route cmr_bestRoute = cgr::cmr_dijkstra(&rootContact, 2110, contactPlan);
	auto cmr_end = std::chrono::high_resolution_clock::now();
	auto cmr_duration = duration_cast<microseconds>(cmr_end - cmr_start);
	cout << "Time taken by function: "
		<< cmr_duration.count() << " microseconds" << endl;

	auto start = std::chrono::high_resolution_clock::now();
	cgr::Route bestRoute = cgr::dijkstra(&rootContact, 2110, contactPlan);
	auto end = std::chrono::high_resolution_clock::now();
	auto duration = duration_cast<microseconds>(end - start);
	cout << "Time taken by function: "
		<< duration.count() << " microseconds" << endl;

}

BOOST_AUTO_TEST_CASE(TimingTest_CMConstruction)
{
	const boost::filesystem::path contactRootDir = Environment::GetPathHdtnSourceRoot() / "module" / "scheduler" / "src";
	const std::string contactFile = (contactRootDir / "contactPlan_RoutingTest.json").string();
	std::vector<cgr::Contact> contactPlan = cgr::cp_load(contactFile);
	cgr::Contact rootContact = cgr::Contact(1, 1, 0, cgr::MAX_SIZE, 100, 1.0, 0);
	rootContact.arrival_time = 0;

	long times = 0;
	for (int i = 0; i < 100; ++1) {
		auto start = std::chrono::high_resolution_clock::now();
		cgr::ContactMultigraph cm(contactPlan, 4);
		auto end = std::chrono::high_resolution_clock::now();
		auto duration = duration_cast<microseconds>(end - start);
		times = times + duration.count();
	}

	std::cout << "Construction avg: " << times / 100 << std::endl;
}<|MERGE_RESOLUTION|>--- conflicted
+++ resolved
@@ -27,9 +27,7 @@
 
 	
 	std::cout << "Finding best path using dijkstra's..." << std::endl;
-<<<<<<< HEAD
 	std::shared_ptr<cgr::Route> bestRoute = cgr::dijkstra(&rootContact, 4, contactPlan);
-=======
 	auto start = std::chrono::high_resolution_clock::now();
 	cgr::Route bestRoute = cgr::dijkstra(&rootContact, 4, contactPlan);
 	auto end = std::chrono::high_resolution_clock::now();
@@ -37,7 +35,6 @@
 	cout << "Time taken by function: "
 		<< duration.count() << " microseconds" << endl;
 
->>>>>>> 80dede4b
 
 	BOOST_REQUIRE(bestRoute);
 	cgr::nodeId_t nextHop = bestRoute->next_node;
@@ -92,12 +89,10 @@
 	rootContact.arrival_time = 0;
 
 	std::cout << "Finding best path using dijkstra's..." << std::endl;
-<<<<<<< HEAD
-	std::shared_ptr<cgr::Route> bestRoute = cgr::dijkstra(&rootContact, 5, contactPlan);
+//	std::shared_ptr<cgr::Route> bestRoute = cgr::dijkstra(&rootContact, 5, contactPlan);
 	
-	BOOST_REQUIRE(bestRoute);
-	cgr::nodeId_t nextHop = bestRoute->next_node;
-=======
+//	BOOST_REQUIRE(bestRoute);
+//	cgr::nodeId_t nextHop = bestRoute->next_node;
 	auto start = std::chrono::high_resolution_clock::now();
 	cgr::Route bestRoute = cgr::dijkstra(&rootContact, 5, contactPlan);
 	auto end = std::chrono::high_resolution_clock::now();
@@ -110,7 +105,6 @@
 
 	//BOOST_REQUIRE(&bestRoute);
 	cgr::nodeId_t nextHop = bestRoute.next_node;
->>>>>>> 80dede4b
 	BOOST_CHECK(nextHop == 3);
 
 	std::cout << "Route found (next hop is " << nextHop << "):" << std::endl << *bestRoute << std::endl;
